--- conflicted
+++ resolved
@@ -27,10 +27,6 @@
 # THE USE OF THIS SOFTWARE, EVEN IF ADVISED OF THE POSSIBILITY OF SUCH DAMAGE.
 #
 # Parts of this file are originally copyright (c) 2012-2013 The Cryptonote developers
-<<<<<<< HEAD
-
-=======
->>>>>>> 8c169031
 list(INSERT CMAKE_MODULE_PATH 0
   "${CMAKE_SOURCE_DIR}/cmake")
 include(CheckCCompilerFlag)
@@ -605,13 +601,10 @@
   set(CMAKE_CXX_FLAGS "${CMAKE_CXX_FLAGS} ${ARCH_FLAG}")
 
   set(WARNINGS "-Wall -Wextra -Wpointer-arith -Wundef -Wvla -Wwrite-strings -Wno-error=extra -Wno-error=deprecated-declarations -Wno-unused-parameter -Wno-unused-variable -Wno-error=unused-variable -Wno-error=undef -Wno-error=uninitialized")
-<<<<<<< HEAD
-=======
   if(NOT MINGW AND NOT OPENSUSE)
     set(WARNINGS_AS_ERRORS_FLAG "-Werror")
   endif()
 
->>>>>>> 8c169031
   if(CMAKE_C_COMPILER_ID STREQUAL "Clang")
     if(ARM)
       set(WARNINGS "${WARNINGS} -Wno-error=inline-asm")
