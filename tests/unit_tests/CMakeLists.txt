--- conflicted
+++ resolved
@@ -77,10 +77,6 @@
   unbound.cpp
   uri.cpp
   varint.cpp
-<<<<<<< HEAD
-  #ringct.cpp
-=======
->>>>>>> 1b90161f
   output_selection.cpp
   vercmp.cpp
   ringdb.cpp
