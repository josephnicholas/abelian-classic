--- conflicted
+++ resolved
@@ -3062,14 +3062,11 @@
 std::string wallet2::get_keys_file() const
 {
   return m_keys_file;
-<<<<<<< HEAD
-=======
 }
 
 std::string wallet2::get_daemon_address() const
 {
   return m_daemon_address;
->>>>>>> 4e5521d8
 }
 
 void wallet2::set_tx_note(const crypto::hash &txid, const std::string &note)
@@ -3084,12 +3081,6 @@
     return std::string();
   return i->second;
 }
-
-std::string wallet2::get_daemon_address() const
-{
-  return m_daemon_address;
-}
-
 //----------------------------------------------------------------------------------------------------
 void wallet2::generate_genesis(cryptonote::block& b) {
   if (m_testnet)
